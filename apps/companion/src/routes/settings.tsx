--- conflicted
+++ resolved
@@ -52,7 +52,68 @@
     }
   }
 
-  // manual scan/index removed; automatic background system handles enumeration + syncing
+  async function handleScanFolder() {
+    if (!selectedFolder) return
+    
+    setIsScanning(true)
+    try {
+      const result = await invoke<ScanResponse>('scan_folder', {
+        path: selectedFolder,
+        maxSamples: 1000,
+      })
+      setScanResults(result)
+    } catch (e) {
+      console.error('Scan failed:', e)
+    } finally {
+      setIsScanning(false)
+    }
+  }
+
+  async function handleStartIndexing() {
+    if (!scanResults) return
+
+    setIsIndexing(true)
+    setIndexProgress(0)
+
+    try {
+      const chunkSize = 50
+      const chunks = []
+      for (let i = 0; i < scanResults.items.length; i += chunkSize) {
+        chunks.push(scanResults.items.slice(i, i + chunkSize))
+      }
+
+      for (let i = 0; i < chunks.length; i++) {
+        const chunk = chunks[i]
+        try {
+          const payload = {
+            items: chunk.map((item) => ({
+              user_id: 'user',
+              modality: item.modality,
+              uri: item.path,
+              ts: item.modified,
+              lat: item.lat,
+              lon: item.lon,
+              timestamp: item.timestamp,
+            })),
+          }
+          
+          await invoke<number>('sync_index', {
+            serverUrl: 'http://localhost:8080',
+            payload,
+          })
+          
+          setIndexProgress(((i + 1) / chunks.length) * 100)
+        } catch (e) {
+          console.warn('Failed to sync chunk:', e)
+        }
+      }
+    } catch (e) {
+      console.error('Indexing failed:', e)
+    } finally {
+      setIsIndexing(false)
+      setIndexProgress(0)
+    }
+  }
 
   async function handleShowOverlay() {
     // Check if we're on mobile/Android - if so, don't show overlay
@@ -161,14 +222,6 @@
             </div>
             {idx.error && <div className="text-xs text-red-400">Error: {idx.error}</div>}
           </div>
-<<<<<<< HEAD
-          {/* Legacy manual indexing card removed in favor of autonomous system */}
-          <div className="glass-card p-6 flex flex-col gap-4">
-            <h2 className="text-base font-semibold text-white">Overlay Control</h2>
-            <div className="text-xs text-white/50">Toggle the search overlay (or use Ctrl+Shift+K).</div>
-            <button onClick={handleShowOverlay} className="btn-outline w-fit">Toggle Overlay</button>
-          </div>
-=======
           {/* Only show overlay control on desktop */}
           {!(navigator.userAgent.includes('Mobile') || navigator.userAgent.includes('Android')) && (
             <div className="glass-card p-6 flex flex-col gap-4">
@@ -177,7 +230,6 @@
               <button onClick={handleShowOverlay} className="btn-outline w-fit">Toggle Overlay</button>
             </div>
           )}
->>>>>>> 8f2364d2
           <div className="glass-card p-6 flex flex-col gap-4 md:col-span-2">
             <h2 className="text-base font-semibold text-white">Advanced</h2>
             <div className="grid md:grid-cols-3 gap-4 text-xs">
