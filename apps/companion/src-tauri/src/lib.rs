<<<<<<< HEAD
use tauri::{Manager, Emitter};
use tokio::time::sleep; // for throttled scan yielding
use std::sync::atomic::{AtomicBool, Ordering};
use once_cell::sync::Lazy;

// Cancellation + config state
static CANCEL_SCAN: Lazy<AtomicBool> = Lazy::new(|| AtomicBool::new(false));
static DEFAULT_THROTTLE_VALUE: Lazy<std::sync::Mutex<u64>> = Lazy::new(|| std::sync::Mutex::new(40)); // 40ms gentle by default
=======
>>>>>>> 8f2364d2
use std::process::Command;
use walkdir::WalkDir;

#[cfg(not(target_os = "android"))]
use tauri::Manager;

#[cfg(not(target_os = "android"))]
use tauri_plugin_global_shortcut;

#[derive(serde::Serialize)]
struct MediaMeta {
  path: String,
  size: u64,
  modified: Option<String>,
  modality: String,
  lat: Option<f64>,
  lon: Option<f64>,
  timestamp: Option<String>,
}

#[derive(serde::Serialize)]
struct ScanResult {
  count: usize,
  samples: Vec<String>,
  items: Vec<MediaMeta>,
}

fn is_media_file(entry: &std::path::Path) -> bool {
  match entry.extension().and_then(|s| s.to_str()).map(|s| s.to_lowercase()) {
    Some(ext) => matches!(ext.as_str(), "jpg"|"jpeg"|"png"|"gif"|"webp"|"bmp"|"tiff"|"tif"|"heic"|"heif"|"pdf"|"mp4"|"mov"|"avi"|"mkv"),
    None => false,
  }
}

#[tauri::command]
async fn get_default_folder() -> Result<String, String> {
  #[cfg(target_os = "android")]
  {
    Ok("/storage/emulated/0/Pictures".to_string())
  }
  
  #[cfg(not(target_os = "android"))]
  {
    let home_dir = std::env::var("USERPROFILE").or_else(|_| std::env::var("HOME"))
      .unwrap_or_else(|_| "C:\\".to_string());
    let pictures_path = format!("{}\\Pictures", home_dir);
    
    if std::path::Path::new(&pictures_path).exists() {
      Ok(pictures_path)
    } else {
      Ok(home_dir)
    }
  }
}

#[tauri::command]
async fn pick_folder() -> Result<Option<String>, String> {
  #[cfg(not(target_os = "android"))]
  {
    // Use rfd to show a native folder picker dialog on desktop
    let folder = rfd::FileDialog::new()
      .set_title("Select Media Folder")
      .pick_folder();
    
    match folder {
      Some(path) => Ok(Some(path.to_string_lossy().to_string())),
      None => Ok(None),
    }
  }
  
  #[cfg(target_os = "android")]
  {
    // On Android, return a default folder or use Android-specific APIs
    Ok(Some("/storage/emulated/0/Pictures".to_string()))
  }
}

#[tauri::command]
async fn scan_folder(path: String, max_samples: Option<usize>, throttle_ms: Option<u64>, app: tauri::AppHandle) -> Result<ScanResult, String> {
  if path.is_empty() { return Err("path empty".into()); }
  // Reset cancellation flag at start
  CANCEL_SCAN.store(false, Ordering::SeqCst);
  let limit = max_samples.unwrap_or(10);
  let mut samples = Vec::new();
  let mut count: usize = 0;
  let mut items: Vec<MediaMeta> = Vec::new();

  let walker = WalkDir::new(&path).follow_links(false).max_depth(8);
  let mut processed: usize = 0;
  let mut last_emit = std::time::Instant::now();

  // initial event (indeterminate total)
  let _ = app.emit("scan_progress", serde_json::json!({
    "path": path,
    "processed": 0,
    "total": 0,
    "matched": 0
  }));

  let sleep_every = 32usize; // after how many files to apply sleep
  let throttle = throttle_ms.or_else(|| {
    // use stored default throttle if user didn't explicitly pass one
    Some(*DEFAULT_THROTTLE_VALUE.lock().unwrap())
  }).unwrap_or(0);
  for entry in walker {
    if CANCEL_SCAN.load(Ordering::SeqCst) {
      let _ = app.emit("scan_progress", serde_json::json!({
        "path": path,
        "processed": processed,
        "total": processed,
        "matched": count,
        "cancelled": true,
        "done": true
      }));
      return Ok(ScanResult { count, samples, items });
    }
    let entry = match entry { Ok(e) => e, Err(_) => continue };
    if entry.file_type().is_file() {
      processed += 1;
      let p = entry.path();
      if is_media_file(p) {
        count += 1;
        if samples.len() < limit { if let Some(s) = p.to_str() { samples.push(s.to_string()); } }
        let mut size: u64 = 0; 
        let mut modified: Option<String> = None;
        if let Ok(md) = entry.metadata() {
          size = md.len();
          if let Ok(mt) = md.modified() { let dt: chrono::DateTime<chrono::Utc> = mt.into(); modified = Some(dt.to_rfc3339()); }
        }
        let (lat, lon, exif_timestamp) = (None, None, None);
        let modality = match p.extension().and_then(|s| s.to_str()).map(|s| s.to_lowercase()) {
          Some(ext) if ext == "pdf" => "pdf_page".to_string(),
          Some(ext) if matches!(ext.as_str(), "mp4"|"mov"|"avi"|"mkv") => "video".to_string(),
          _ => "image".to_string(),
        };
        if let Some(s) = p.to_str() { items.push(MediaMeta { path: s.to_string(), size, modified, modality, lat, lon, timestamp: exif_timestamp }); }
      }
      if last_emit.elapsed().as_millis() > 120 {
        let _ = app.emit("scan_progress", serde_json::json!({
          "path": path,
          "processed": processed,
          "total": 0, // unknown until end
          "matched": count
        }));
        last_emit = std::time::Instant::now();
      }
      if throttle > 0 && (processed % sleep_every == 0) {
        // cooperative yield to keep disk + UI responsive
        sleep(std::time::Duration::from_millis(throttle)).await;
      }
    }
  }
  let _ = app.emit("scan_progress", serde_json::json!({
    "path": path,
    "processed": processed,
    "total": processed, // final total
    "matched": count,
    "done": true
  }));
  Ok(ScanResult { count, samples, items })
}

#[tauri::command]
async fn stop_scan() -> Result<(), String> {
  CANCEL_SCAN.store(true, Ordering::SeqCst);
  Ok(())
}

#[tauri::command]
async fn set_default_throttle(ms: u64) -> Result<(), String> {
  let mut guard = DEFAULT_THROTTLE_VALUE.lock().map_err(|_| "lock poisoned")?;
  *guard = ms;
  Ok(())
}
#[derive(serde::Deserialize, serde::Serialize)]
struct SyncPayloadItem {
  user_id: String,
  modality: String,
  uri: String,
  ts: Option<String>,
}

#[derive(serde::Deserialize, serde::Serialize)]
struct SyncPayload { items: Vec<SyncPayloadItem> }

#[tauri::command]
async fn sync_index(server_url: String, payload: SyncPayload) -> Result<usize, String> {
  if server_url.is_empty() { return Err("server_url empty".into()); }
  let url = format!("{}/sync", server_url.trim_end_matches('/'));
  let client = reqwest::Client::new();
  let resp = client.post(url).json(&payload).send().await.map_err(|e| e.to_string())?;
  if !resp.status().is_success() { return Err(format!("sync failed: {}", resp.status())); }
  let v: serde_json::Value = resp.json().await.map_err(|e| e.to_string())?;
  Ok(v.get("upserted").and_then(|x| x.as_u64()).unwrap_or(0) as usize)
}

#[cfg(not(target_os = "android"))]
#[tauri::command]
async fn show_overlay(app: tauri::AppHandle) -> Result<(), String> {
  if let Some(overlay_window) = app.get_webview_window("overlay") {
    overlay_window.show().map_err(|e| e.to_string())?;
    overlay_window.set_focus().map_err(|e| e.to_string())?;
    // Emit the toggle-overlay event to focus the input
    let _ = app.emit("toggle-overlay", ());
  }
  Ok(())
}

#[tauri::command]
async fn toggle_overlay(app: tauri::AppHandle) -> Result<(), String> {
  // Desktop window management functionality
  if let Some(overlay_window) = app.get_webview_window("overlay") {
    if overlay_window.is_visible().map_err(|e| e.to_string())? {
      overlay_window.hide().map_err(|e| e.to_string())?;
    } else {
      overlay_window.show().map_err(|e| e.to_string())?;
      overlay_window.set_focus().map_err(|e| e.to_string())?;
      // Emit the toggle-overlay event to focus the input
      let _ = app.emit("toggle-overlay", ());
    }
  }
  Ok(())
}

#[cfg(not(target_os = "android"))]
#[tauri::command]
async fn show_main_window(app: tauri::AppHandle) -> Result<(), String> {
  // Desktop window management functionality
  if let Some(main_window) = app.get_webview_window("main") {
    main_window.show().map_err(|e| e.to_string())?;
    main_window.set_focus().map_err(|e| e.to_string())?;
  }
  Ok(())
}

#[tauri::command]
async fn open_file(path: String) -> Result<(), String> {
  if path.is_empty() { return Err("path empty".into()); }
  
  #[cfg(target_os = "android")]
  {
    // On Android, use intent to open file
    Ok(())
  }
  
  #[cfg(target_os = "windows")]
  {
    Command::new("cmd").args(["/C", "start", "", &path]).spawn().map_err(|e| e.to_string())?;
    Ok(())
  }
  
  #[cfg(target_os = "macos")]
  {
    Command::new("open").arg(&path).spawn().map_err(|e| e.to_string())?;
    Ok(())
  }
  
  #[cfg(target_os = "linux")]
  {
    Command::new("xdg-open").arg(&path).spawn().map_err(|e| e.to_string())?;
    Ok(())
  }
}

#[cfg_attr(mobile, tauri::mobile_entry_point)]
pub fn run() {
<<<<<<< HEAD
  #[cfg(not(target_os = "macos"))]
  let shortcut_str = "Ctrl+Shift+K";
  #[cfg(target_os = "macos")]
  let shortcut_str = "Command+Shift+K";

  let shortcut_builder = tauri_plugin_global_shortcut::Builder::new()
    .with_shortcut(shortcut_str)
    .expect("register shortcut definition")
    .with_handler(|app_handle, _shortcut, _event| {
      let h = app_handle.clone();
      tauri::async_runtime::spawn(async move { 
        let _ = show_overlay(h).await;
      });
    })
    .build();

  tauri::Builder::default()
    .plugin(shortcut_builder)
    .invoke_handler(tauri::generate_handler![
      get_default_folder,
      pick_folder,
      scan_folder,
      stop_scan,
      set_default_throttle,
      sync_index,
      show_overlay,
      toggle_overlay,
      show_main_window,
      open_file
    ])
=======
  let mut builder = tauri::Builder::default();
  
  // Register commands conditionally based on platform
  #[cfg(target_os = "android")]
  {
    builder = builder.invoke_handler(tauri::generate_handler![
      get_default_folder, 
      pick_folder, 
      scan_folder, 
      sync_index, 
      open_file
    ]);
  }
  
  #[cfg(not(target_os = "android"))]
  {
    builder = builder.invoke_handler(tauri::generate_handler![
      get_default_folder, 
      pick_folder, 
      scan_folder, 
      sync_index, 
      open_file,
      toggle_overlay,
      show_main_window
    ]);
  }

  // Add global shortcut plugin only on desktop
  #[cfg(not(target_os = "android"))]
  {
    if let Ok(shortcut_plugin) = tauri_plugin_global_shortcut::Builder::new()
      .with_shortcut("Ctrl+Shift+K")
      .with_handler(|app_handle, _shortcut, _event| {
        let h = app_handle.clone();
        tauri::async_runtime::spawn(async move { 
          let _ = toggle_overlay(h).await; 
        });
      })
      .build()
    {
      builder = builder.plugin(shortcut_plugin);
    }
  }

  builder
>>>>>>> 8f2364d2
    .setup(|app| {
      if cfg!(debug_assertions) {
        app.handle().plugin(
          tauri_plugin_log::Builder::default()
            .level(log::LevelFilter::Info)
            .build(),
        )?;
      }
      Ok(())
    })
    .run(tauri::generate_context!())
    .expect("error while running tauri application");
}<|MERGE_RESOLUTION|>--- conflicted
+++ resolved
@@ -1,4 +1,3 @@
-<<<<<<< HEAD
 use tauri::{Manager, Emitter};
 use tokio::time::sleep; // for throttled scan yielding
 use std::sync::atomic::{AtomicBool, Ordering};
@@ -7,8 +6,6 @@
 // Cancellation + config state
 static CANCEL_SCAN: Lazy<AtomicBool> = Lazy::new(|| AtomicBool::new(false));
 static DEFAULT_THROTTLE_VALUE: Lazy<std::sync::Mutex<u64>> = Lazy::new(|| std::sync::Mutex::new(40)); // 40ms gentle by default
-=======
->>>>>>> 8f2364d2
 use std::process::Command;
 use walkdir::WalkDir;
 
@@ -205,7 +202,6 @@
   Ok(v.get("upserted").and_then(|x| x.as_u64()).unwrap_or(0) as usize)
 }
 
-#[cfg(not(target_os = "android"))]
 #[tauri::command]
 async fn show_overlay(app: tauri::AppHandle) -> Result<(), String> {
   if let Some(overlay_window) = app.get_webview_window("overlay") {
@@ -275,7 +271,51 @@
 
 #[cfg_attr(mobile, tauri::mobile_entry_point)]
 pub fn run() {
-<<<<<<< HEAD
+  let mut builder = tauri::Builder::default();
+  
+  // Register commands conditionally based on platform
+  #[cfg(target_os = "android")]
+  {
+    builder = builder.invoke_handler(tauri::generate_handler![
+      get_default_folder, 
+      pick_folder, 
+      scan_folder, 
+      sync_index, 
+      open_file
+    ]);
+  }
+  
+  #[cfg(not(target_os = "android"))]
+  {
+    builder = builder.invoke_handler(tauri::generate_handler![
+      get_default_folder, 
+      pick_folder, 
+      scan_folder, 
+      sync_index, 
+      open_file,
+      toggle_overlay,
+      show_main_window
+    ]);
+  }
+
+  // Add global shortcut plugin only on desktop
+  #[cfg(not(target_os = "android"))]
+  {
+    if let Ok(shortcut_plugin) = tauri_plugin_global_shortcut::Builder::new()
+      .with_shortcut("Ctrl+Shift+K")
+      .with_handler(|app_handle, _shortcut, _event| {
+        let h = app_handle.clone();
+        tauri::async_runtime::spawn(async move { 
+          let _ = toggle_overlay(h).await; 
+        });
+      })
+      .build()
+    {
+      builder = builder.plugin(shortcut_plugin);
+    }
+  }
+
+  builder
   #[cfg(not(target_os = "macos"))]
   let shortcut_str = "Ctrl+Shift+K";
   #[cfg(target_os = "macos")]
@@ -306,53 +346,6 @@
       show_main_window,
       open_file
     ])
-=======
-  let mut builder = tauri::Builder::default();
-  
-  // Register commands conditionally based on platform
-  #[cfg(target_os = "android")]
-  {
-    builder = builder.invoke_handler(tauri::generate_handler![
-      get_default_folder, 
-      pick_folder, 
-      scan_folder, 
-      sync_index, 
-      open_file
-    ]);
-  }
-  
-  #[cfg(not(target_os = "android"))]
-  {
-    builder = builder.invoke_handler(tauri::generate_handler![
-      get_default_folder, 
-      pick_folder, 
-      scan_folder, 
-      sync_index, 
-      open_file,
-      toggle_overlay,
-      show_main_window
-    ]);
-  }
-
-  // Add global shortcut plugin only on desktop
-  #[cfg(not(target_os = "android"))]
-  {
-    if let Ok(shortcut_plugin) = tauri_plugin_global_shortcut::Builder::new()
-      .with_shortcut("Ctrl+Shift+K")
-      .with_handler(|app_handle, _shortcut, _event| {
-        let h = app_handle.clone();
-        tauri::async_runtime::spawn(async move { 
-          let _ = toggle_overlay(h).await; 
-        });
-      })
-      .build()
-    {
-      builder = builder.plugin(shortcut_plugin);
-    }
-  }
-
-  builder
->>>>>>> 8f2364d2
     .setup(|app| {
       if cfg!(debug_assertions) {
         app.handle().plugin(
